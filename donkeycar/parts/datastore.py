#!/usr/bin/env python3
# -*- coding: utf-8 -*-
"""
Created on Tue Jul  4 12:32:53 2017

@author: wroscoe
"""
import os
import sys
import time
import json
import datetime
import random
import glob
import numpy as np
import pandas as pd

from PIL import Image
from donkeycar import utils


class OriginalWriter:
    """
    TODO: DELTE THIS? Is this ever used now?
    A datastore to store sensor data in the original `filename format' and a *.json
    file with the same index.

    Accepts str, int, float, image_array, image, and array data types.

    """

    def __init__(self, path, inputs = None, types = None):
        self.path = os.path.expanduser(path)
        self.current_ix = 0

        exists = os.path.exists(self.path)


        if exists:
            # XXX: Find the biggest index and use that to continue.
            pass
        elif not exists and inputs and types:
            os.makedirs(self.path)

            meta_inputs = []
            meta_types = []
            for i, v in enumerate(types):
                if v != 'boolean':
                    meta_inputs.append(inputs[i])
                    meta_types.append(v)

            self.orig = { 'inputs': inputs, 'types': types }
            self.meta = { 'inputs': meta_inputs, 'types': meta_types }
            self.current_ix = 0
        else:
            raise AttributeError('The path doesnt exist and you didnt give inputs and types')

        self.start_time = time.time()

    def make_img_path(self, ext = '.jpg'):
        name = "frame_%.5d_ttl_%.3f_agl_%.3f_mil_%.1f%s" % (self.current_ix, self.out['trottle'], self.out['angle'], self.out['milliseconds'], ext)
        file_path = os.path.join(self.path, name)
        return file_path

    def make_json_path(self):
        name = "frame_%.5d.json" % self.current_ix
        file_path = os.path.join(self.path, name)
        return file_path

    def run(self, *args):
        '''
        API function needed to use as a Donkey part.

        Accepts values, pairs them with their inputs keys and saves them
        to disk.
        '''
        assert len(self.orig['inputs']) == len(args)

        t = time.time()
        self.record_time = (t - self.start_time) * 1000

        write = False
        self.out = { 'extra': {} }

        for i, val in enumerate(args):
            typ = self.orig['types'][i]
            key = self.orig['inputs'][i]

            if typ == 'boolean':      # the recording value
                write = val

        if write:
            self.out['milliseconds'] = self.record_time
            self.out['extra']['linaccel'] = None
            img = None

            for i, val in enumerate(args):
                typ = self.orig['types'][i]
                key = self.orig['inputs'][i]

                if typ in [ 'float' ]:
                    if key == 'user/angle':
                        self.out['angle'] = val
                    elif key == 'user/throttle':
                        self.out['trottle'] = val
                    elif key == 'odo/speed':
                        self.out['extra']['speed'] = val
                elif typ is 'str':
                    if key == 'user/mode':
                        self.out['extra']['mode'] = val
                elif typ == 'image_array':
                    img = Image.fromarray(np.uint8(val))
                elif typ == 'boolean':
                    pass
                else:
                    msg = 'OriginalWriter does not know what to do with this type {}'.format(typ)
                    raise TypeError(msg)

            if img != None:
                path = self.make_img_path()
                img.save(path, 'jpeg')

                path = self.make_json_path()
                f = open(path, 'w')
                self.out['extra']['time'] = (time.time() - t) * 1000
                json.dump(self.out, f)
                f.close()
                self.current_ix += 1

    def shutdown(self):
        pass




class Tub(object):
    """
    A datastore to store sensor data in a key, value format.

    Accepts str, int, float, image_array, image, and array data types.

    For example:

    #Create a tub to store speed values.
    >>> path = '~/mydonkey/test_tub'
    >>> inputs = ['user/speed', 'cam/image']
    >>> types = ['float', 'image']
    >>> t=Tub(path=path, inputs=inputs, types=types)

    """

    def __init__(self, path, inputs=None, types=None):

        self.path = os.path.expanduser(path)
        print('path_in_tub:', self.path)
        self.meta_path = os.path.join(self.path, 'meta.json')
        self.df = None

        exists = os.path.exists(self.path)

        if exists:
            #load log and meta
            print("Tub exists: {}".format(self.path))
            with open(self.meta_path, 'r') as f:
                self.meta = json.load(f)
            self.current_ix = self.get_last_ix() + 1

        elif not exists and inputs:
            print('Tub does NOT exist. Creating new tub...')
            #create log and save meta
            os.makedirs(self.path)
            self.meta = {'inputs': inputs, 'types': types}
            with open(self.meta_path, 'w') as f:
                json.dump(self.meta, f)
            self.current_ix = 0
            print('New tub created at: {}'.format(self.path))
        else:
            msg = "The tub path you provided doesn't exist and you didnt pass any meta info (inputs & types)" + \
                  "to create a new tub. Please check your tub path or provide meta info to create a new tub."

            raise AttributeError(msg)

        self.start_time = time.time()


    def get_last_ix(self):
        index = self.get_index()
        return max(index)

    def update_df(self):
        df = pd.DataFrame([self.get_json_record(i) for i in self.get_index(shuffled=False)])
        self.df = df

    def get_df(self):
        if self.df is None:
            self.update_df()
        return self.df


    def get_index(self, shuffled=True):
        files = next(os.walk(self.path))[2]
        record_files = [f for f in files if f[:6]=='record']

        def get_file_ix(file_name):
            try:
                name = file_name.split('.')[0]
                num = int(name.split('_')[1])
            except:
                num = 0
            return num

        nums = [get_file_ix(f) for f in record_files]

        if shuffled:
            random.shuffle(nums)
        else:
            nums = sorted(nums)

        return nums


    @property
    def inputs(self):
        return list(self.meta['inputs'])

    @property
    def types(self):
        return list(self.meta['types'])

    def get_input_type(self, key):
        input_types = dict(zip(self.inputs, self.types))
        return input_types.get(key)

    def write_json_record(self, json_data):
        path = self.get_json_record_path(self.current_ix)
        try:
            with open(path, 'w') as fp:
                json.dump(json_data, fp)
                #print('wrote record:', json_data)
        except TypeError:
            print('troubles with record:', json_data)
        except FileNotFoundError:
            raise
        except:
            print("Unexpected error:", sys.exc_info()[0])
            raise

    def get_num_records(self):
        import glob
        files = glob.glob(os.path.join(self.path, 'record_*.json'))
        return len(files)




    def make_record_paths_absolute(self, record_dict):
        #make paths absolute
        d = {}
        for k, v in record_dict.items():
            if type(v) == str: #filename
                if '.' in v:
                    v = os.path.join(self.path, v)
            d[k] = v

        return d




    def check(self, fix=False):
        '''
        Iterate over all records and make sure we can load them.
        Optionally remove records that cause a problem.
        '''
        print('Checking tub:%s.' % self.path)
        print('Found: %d records.' % self.get_num_records())
        problems = False
        for ix in self.get_index(shuffled=False):
            try:
                self.get_record(ix)
            except:
                problems = True
                if fix == False:
                    print('problems with record:', self.path, ix)
                else:
                    print('problems with record, removing:', self.path, ix)
                    self.remove_record(ix)
        if not problems:
            print("No problems found.")

    def remove_record(self, ix):
        '''
        remove data associate with a record
        '''
        record = self.get_json_record_path(ix)
        os.unlink(record)

    def put_record(self, data):
        """
        Save values like images that can't be saved in the csv log and
        return a record with references to the saved values that can
        be saved in a csv.
        """
        json_data = {}
        self.current_ix += 1

        for key, val in data.items():
            typ = self.get_input_type(key)

            if typ in ['str', 'float', 'int', 'boolean']:
                json_data[key] = val

            elif typ is 'image':
                path = self.make_file_path(key)
                val.save(path)
                json_data[key]=path

            elif typ == 'image_array':
                img = Image.fromarray(np.uint8(val))
                name = self.make_file_name(key, ext='.jpg')
                img.save(os.path.join(self.path, name))
                json_data[key]=name

            else:
                msg = 'Tub does not know what to do with this type {}'.format(typ)
                raise TypeError(msg)

        self.write_json_record(json_data)
        return self.current_ix


    def get_json_record_path(self, ix):
        return os.path.join(self.path, 'record_'+str(ix)+'.json')

    def get_json_record(self, ix):
        path = self.get_json_record_path(ix)
        try:
            with open(path, 'r') as fp:
                json_data = json.load(fp)
        except UnicodeDecodeError:
            raise Exception('bad record: %d. You may want to run `python manage.py check --fix`' % ix)
        except FileNotFoundError:
            raise
        except:
            print("Unexpected error:", sys.exc_info()[0])
            raise

        record_dict = self.make_record_paths_absolute(json_data)
        return record_dict


    def get_record(self, ix):

        json_data = self.get_json_record(ix)
        data = self.read_record(json_data)
        return data



    def read_record(self, record_dict):
        data={}
        for key, val in record_dict.items():
            typ = self.get_input_type(key)

            #load objects that were saved as separate files
            if typ == 'image_array':
                img = Image.open((val))
                val = np.array(img)

            data[key] = val


        return data


    def make_file_name(self, key, ext='.png'):
        name = '_'.join([str(self.current_ix), key, ext])
        name = name = name.replace('/', '-')
        return name

    def delete(self):
        """ Delete the folder and files for this tub. """
        import shutil
        shutil.rmtree(self.path)

    def shutdown(self):
        pass


    def get_record_gen(self, record_transform=None, shuffle=False, df=None):

        if df is None:
            df = self.get_df()

        while True:
            for row in df.iterrows():
                # NOTE: If shuffle enabled, random sample will be returned,
                # this does not guarantee that all samples will be used
                # during training. Please also note that shuffling already
                # happening once for whole dataset in get_train_val_gen
                # function.
                if shuffle:
                    record_dict = df.sample(n=1).to_dict(orient='record')[0]
                else:
                    record_dict = row[1].to_dict()

                if record_transform:
                    record_dict = record_transform(record_dict)

                record_dict = self.read_record(record_dict)

                yield record_dict


    def get_batch_gen(self, keys, record_transform=None, batch_size=128, shuffle=False, df=None):

        record_gen = self.get_record_gen(record_transform, shuffle=shuffle, df=df)

        if keys == None:
            keys = list(self.df.columns)

        while True:
            record_list = []
            for _ in range(batch_size):
                record_list.append(next(record_gen))

            batch_arrays = {}
            for i, k in enumerate(keys):
                arr = np.array([r[k] for r in record_list])
                # if len(arr.shape) == 1:
                #    arr = arr.reshape(arr.shape + (1,))
                batch_arrays[k] = arr

            yield batch_arrays


    def get_train_gen(self, X_keys, Y_keys, batch_size=128, record_transform=None, df=None):

        batch_gen = self.get_batch_gen(X_keys + Y_keys,
                                       batch_size=batch_size, record_transform=record_transform, df=df)

        while True:
            batch = next(batch_gen)
            X = [batch[k] for k in X_keys]
            Y = [batch[k] for k in Y_keys]
            yield X, Y


    def get_train_val_gen(self, X_keys, Y_keys, batch_size=128, record_transform=None, train_frac=.8):
        train_df = train=self.df.sample(frac=train_frac,random_state=200)
        val_df = self.df.drop(train_df.index)

        train_gen = self.get_train_gen(X_keys=X_keys, Y_keys=Y_keys, batch_size=batch_size,
                                       record_transform=record_transform, df=train_df)

        val_gen = self.get_train_gen(X_keys=X_keys, Y_keys=Y_keys, batch_size=batch_size,
                                       record_transform=record_transform, df=val_df)

        return train_gen, val_gen





class TubWriter(Tub):
    def __init__(self, *args, **kwargs):
        super(TubWriter, self).__init__(*args, **kwargs)

    def run(self, *args):
        '''
        API function needed to use as a Donkey part.

        Accepts values, pairs them with their inputs keys and saves them
        to disk.
        '''
        assert len(self.inputs) == len(args)

        self.record_time = int(time.time() - self.start_time)
        record = dict(zip(self.inputs, args))
        self.put_record(record)


class TubReader(Tub):
    def __init__(self, path, *args, **kwargs):
        super(TubReader, self).__init__(*args, **kwargs)

    def run(self, *args):
        '''
        API function needed to use as a Donkey part.

        Accepts keys to read from the tub and retrieves them sequentially.
        '''

        record = self.get_record()
        record = [record[key] for key in args ]
        return record


class TubHandler():
    def __init__(self, path):
        self.path = os.path.expanduser(path)

    def get_tub_list(self,path):
        folders = next(os.walk(path))[1]
        return folders

    def next_tub_number(self, path):
        def get_tub_num(tub_name):
            try:
                num = int(tub_name.split('_')[1])
            except:
                num = 0
            return num

        folders = self.get_tub_list(path)
        numbers = [get_tub_num(x) for x in folders]
        #numbers = [i for i in numbers if i is not None]
        next_number = max(numbers+[0]) + 1
        return next_number

    def create_tub_path(self):
        tub_num = self.next_tub_number(self.path)
        date = datetime.datetime.now().strftime('%y-%m-%d')
        name = '_'.join(['tub',str(tub_num),date])
        tub_path = os.path.join(self.path, name)
        return tub_path

    def new_tub_writer(self, inputs, types):
        tub_path = self.create_tub_path()
        tw = TubWriter(path=tub_path, inputs=inputs, types=types)
        return tw



class TubImageStacker(Tub):
    '''
    A Tub for training a NN with images that are the last three records stacked
    togther as 3 channels of a single image. The idea is to give a simple feedforward
    NN some chance of building a model based on motion.
    If you drive with the ImageFIFO part, then you don't need this.
    Just make sure your inference pass uses the ImageFIFO that the NN will now expect.
    '''

    def rgb2gray(self, rgb):
        '''
        take a numpy rgb image return a new single channel image converted to greyscale
        '''
        return np.dot(rgb[...,:3], [0.299, 0.587, 0.114])

    def stack3Images(self, img_a, img_b, img_c):
        '''
        convert 3 rgb images into grayscale and put them into the 3 channels of
        a single output image
        '''
        width, height, _ = img_a.shape

        gray_a = self.rgb2gray(img_a)
        gray_b = self.rgb2gray(img_b)
        gray_c = self.rgb2gray(img_c)

        img_arr = np.zeros([width, height, 3], dtype=np.dtype('B'))

        img_arr[...,0] = np.reshape(gray_a, (width, height))
        img_arr[...,1] = np.reshape(gray_b, (width, height))
        img_arr[...,2] = np.reshape(gray_c, (width, height))

        return img_arr

    def get_record(self, ix):
        '''
        get the current record and two previous.
        stack the 3 images into a single image.
        '''
        data = super(TubImageStacker, self).get_record(ix)

        if ix > 1:
            data_ch1 = super(TubImageStacker, self).get_record(ix - 1)
            data_ch0 = super(TubImageStacker, self).get_record(ix - 2)

            json_data = self.get_json_record(ix)
            for key, val in json_data.items():
                typ = self.get_input_type(key)

                #load objects that were saved as separate files
                if typ == 'image':
                    val = self.stack3Images(data_ch0[key], data_ch1[key], data[key])
                    data[key] = val
                elif typ == 'image_array':
                    img = self.stack3Images(data_ch0[key], data_ch1[key], data[key])
                    val = np.array(img)

        return data



class TubTimeStacker(TubImageStacker):
    '''
    A Tub for training N with records stacked through time.
    The idea here is to force the network to learn to look ahead in time.
    Init with an array of time offsets from the current time.
    '''

    def __init__(self, frame_list, *args, **kwargs):
        '''
        frame_list of [0, 10] would stack the current and 10 frames from now records togther in a single record
        with just the current image returned.
        [5, 90, 200] would return 3 frames of records, ofset 5, 90, and 200 frames in the future.

        '''
        super(TubTimeStacker, self).__init__(*args, **kwargs)
        self.frame_list = frame_list

    def get_record(self, ix):
        '''
        stack the N records into a single record.
        Each key value has the record index with a suffix of _N where N is
        the frame offset into the data.
        '''
        data = {}
        for i, iOffset in enumerate(self.frame_list):
            iRec = ix + iOffset

            try:
                json_data = self.get_json_record(iRec)
            except FileNotFoundError:
                pass
            except:
                pass

            for key, val in json_data.items():
                typ = self.get_input_type(key)

                #load only the first image saved as separate files
                if typ == 'image' and i == 0:
                    val = Image.open(os.path.join(self.path, val))
                    data[key] = val
                elif typ == 'image_array' and i == 0:
                    d = super(TubTimeStacker, self).get_record(ix)
                    data[key] = d[key]
                else:
                    '''
                    we append a _offset to the key
                    so user/angle out now be user/angle_0
                    '''
                    new_key = key + "_" + str(iOffset)
                    data[new_key] = val
        return data


class TubGroup(Tub):
    def __init__(self, tub_paths_arg):
        tub_paths = utils.expand_path_arg(tub_paths_arg)
        print('TubGroup:tubpaths:', tub_paths)
        self.tubs = [Tub(path) for path in tub_paths]
        self.input_types = {}
		
        record_count = 0
        for t in self.tubs:
            t.update_df()
            record_count += len(t.df)
            self.input_types.update(dict(zip(t.inputs, t.types)))

        print('joining the tubs {} records together. This could take {} minutes.'
                .format(record_count,round(float(record_count / 300000),1)))

        self.meta = {'inputs': list(self.input_types.keys()),
                     'types': list(self.input_types.values())}


<<<<<<< HEAD
        self.df = pd.concat([t.df for t in tubs], axis=0, join='inner')
=======
        self.df = pd.concat([t.df for t in self.tubs], axis=0, join='inner')

>>>>>>> 582c733e
<|MERGE_RESOLUTION|>--- conflicted
+++ resolved
@@ -666,10 +666,4 @@
         self.meta = {'inputs': list(self.input_types.keys()),
                      'types': list(self.input_types.values())}
 
-
-<<<<<<< HEAD
-        self.df = pd.concat([t.df for t in tubs], axis=0, join='inner')
-=======
-        self.df = pd.concat([t.df for t in self.tubs], axis=0, join='inner')
-
->>>>>>> 582c733e
+        self.df = pd.concat([t.df for t in self.tubs], axis=0, join='inner')