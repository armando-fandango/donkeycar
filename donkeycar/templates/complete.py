--- conflicted
+++ resolved
@@ -83,7 +83,10 @@
             outputs=['cam/image_array'])
 
     else:
-
+        print("cfg.CAMERA_TYPE", cfg.CAMERA_TYPE)
+        if cfg.DONKEY_GYM:
+            from donkeycar.parts.dgym import DonkeyGymEnv 
+        
         inputs = []
         threaded = True
         print("cfg.CAMERA_TYPE", cfg.CAMERA_TYPE)
@@ -331,11 +334,7 @@
 
         model_reload_cb = None
 
-<<<<<<< HEAD
-        if '.h5' in model_path or '.uff' in model_path:
-=======
-        if '.h5' in model_path or '.tflite' in model_path:
->>>>>>> fefc616f
+        if '.h5' in model_path or '.uff' in model_path or '.tflite' in model_path:
             #when we have a .h5 extension
             #load everything from the model file
             load_model(kl, model_path)
